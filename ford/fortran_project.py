--- conflicted
+++ resolved
@@ -115,20 +115,9 @@
                     else:
                         try:
                             self.extra_files.append(ford.sourceform.GenericSource(os.path.join(curdir,item),settings))
-<<<<<<< HEAD
                         except Exception as e:
                             print("Warning: Error parsing {}.\n\t{}".format(os.path.relpath(os.path.join(curdir,item)),e.args[0]))
                             continue
-        self.allfiles = self.files + self.extra_files                
-=======
-                        else:
-                            try:
-                                self.extra_files.append(ford.sourceform.GenericSource(os.path.join(curdir,item),settings))
-                            except Exception as e:
-                                print("Warning: Error parsing {}.\n\t{}".format(os.path.relpath(os.path.join(curdir,item)),e.args[0]))
-                                continue
->>>>>>> c419c4e1
-
 
     @property
     def allfiles(self):
@@ -140,7 +129,7 @@
 
     def __str__(self):
         return self.name
-    
+
     def correlate(self):
         """
         Associates various constructs with each other.
