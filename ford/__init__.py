--- conflicted
+++ resolved
@@ -153,11 +153,8 @@
                'graph_mindepth', 'graph_maxdepth', 'graph_maxnodes',
                'license','extra_filetypes','preprocessor','creation_date',
                'print_creation_date','proc_internals','coloured_edges',
-<<<<<<< HEAD
-               'graph_dir','gitter_sidecar','mathjax_config']
-=======
-               'graph_dir','gitter_sidecar','parallel','revision']
->>>>>>> 32c67252
+               'graph_dir','gitter_sidecar','mathjax_config','parallel',
+               'revision']
     defaults = {'src_dir':             ['./src'],
                 'extensions':          ['f90','f95','f03','f08','f15'],
                 'fpp_extensions':      ['F90','F95','F03','F08','F15','F','FOR'],
