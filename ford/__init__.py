#!/usr/bin/env python
# -*- coding: utf-8 -*-
#
#  ford.py
#  
#  Copyright 2014 Christopher MacMackin <cmacmackin@gmail.com>
#  
#  This program is free software; you can redistribute it and/or modify
#  it under the terms of the GNU General Public License as published by
#  the Free Software Foundation; either version 2 of the License, or
#  (at your option) any later version.
#  
#  This program is distributed in the hope that it will be useful,
#  but WITHOUT ANY WARRANTY; without even the implied warranty of
#  MERCHANTABILITY or FITNESS FOR A PARTICULAR PURPOSE.  See the
#  GNU General Public License for more details.
#  
#  You should have received a copy of the GNU General Public License
#  along with this program; if not, write to the Free Software
#  Foundation, Inc., 51 Franklin Street, Fifth Floor, Boston,
#  MA 02110-1301, USA.
#  
#  

from __future__ import print_function

import argparse
import markdown
import os.path
from datetime import date

import ford.fortran_project
import ford.sourceform
import ford.output
from ford.mdx_mathjax import MathJaxExtension
import ford.utils

def main():    
    # Setup the command-line options and parse them.
    parser = argparse.ArgumentParser(description="Document a program or library written in modern Fortran. Any command-line options over-ride those specified in the project file.")
    parser.add_argument("project_file",help="file containing the description and settings for the project",
                        type=argparse.FileType('r'))
    parser.add_argument("-d","--project_dir",help='top directory containing containing all source files for the project')
    parser.add_argument("-o","--output_dir",help="directory in which to place output files")
    parser.add_argument("-s","--css",help="custom style-sheet for the output")
    parser.add_argument("--exclude",action="append",help="any files which should not be included in the documentation")
    parser.add_argument("-e","--extensions",nargs="*",help="extensions which should be scanned for documentation (default: f90, f95, f03, f08)")

    args = parser.parse_args()

    md_ext = ['markdown.extensions.meta','markdown.extensions.codehilite',
              'markdown.extensions.extra',MathJaxExtension()]
    md = markdown.Markdown(extensions=md_ext, output_format="html5",
    extension_configs={'markdown.extensions.codehilite':{'linenums':True}})
    
    # Read in the project-file. This will contain global documentation (which
    # will appear on the homepage) as well as any information about the project
    # and settings for generating the documentation.
    proj_docs = args.project_file.read()
    md.convert(proj_docs)

    # Remake the Markdown object with settings parsed from the project_file
    if 'md_base_dir' in md.Meta: md_base = md.Meta['md_base_dir'][0] 
    else: md_base = os.path.dirname(args.project_file.name)
    md_ext.append('markdown_include.include')
    if 'md_extensions' in md.Meta: md_ext.extend(md.Meta['md_extensions'])
    md = markdown.Markdown(extensions=md_ext, output_format="html5",
                           extension_configs={'ford.mdx_include': {'base_path': md_base,},})

    md.reset()
    proj_docs = md.convert(proj_docs)
    proj_data = md.Meta
    md.reset()

    proj_docs = ford.utils.sub_notes(proj_docs)

    # Get the default options, and any over-rides, straightened out
    options = [u'project_dir',u'extensions',u'output_dir',u'css',u'exclude',
               u'project',u'author',u'author_description',u'author_pic',
               u'summary',u'github',u'bitbucket',u'facebook',u'twitter',
               u'google_plus',u'linkedin',u'email',u'website',u'project_github',
               u'project_bitbucket',u'project_website',u'project_download',
               u'project_sourceforge',u'project_url',u'display',u'version',
               u'year',u'docmark',u'predocmark',u'media_dir',u'favicon']
    defaults = {u'project_dir':       u'./src',
                u'extensions':        [u"f90",u"f95",u"f03",u"f08"],
                u'output_dir':        u'./doc',
                u'project':           u'Fortran Program',
                u'project_url':       u'',
                u'display':           [u'public',u'protected'],
                u'year':              date.today().year,
                u'exclude':           [],
                u'docmark':           '!',
                u'predocmark':        '',
                u'favicon':           'default-icon',
               }
    
    for option in options:
        if hasattr(args,option) and eval("args." + option):
            proj_data[option] = eval("args." + option)
        elif (option in proj_data):
            # Think if there is a safe  way to evaluate any expressions found in this list
            proj_data[option] = proj_data[option]
            if len(proj_data[option]) == 1: 
                proj_data[option] = proj_data[option][0]
        elif (not option in proj_data) and (option in defaults):
           proj_data[option] = defaults[option]

    if proj_data['project_dir'] in proj_data['output_dir']:
<<<<<<< HEAD
        raise Exception('Error: output directory a subdirectory of directory containing source-code.')
=======
        print 'Error: output directory a subdirectory of directory containing source-code.'
        quit()
    
    if proj_data['docmark'] == proj_data['predocmark']:
        print 'Error: docmark and predocmark are the same.'
        quit()
>>>>>>> 1b14ea97

    if 'summary' in proj_data:
        if type(proj_data['summary']) == list:
            proj_data['summary'] = '\n'.join(proj_dat['summary'])
        proj_data['summary'] = md.convert(proj_data['summary'])
        proj_data['summary'] = ford.utils.sub_notes(proj_data['summary'])
    if 'author_description' in proj_data:
        if type(proj_data['author_description']) == list:
            proj_data['author_description'] = '\n'.join(proj_data['author_description'])
        proj_data['author_description'] = md.convert(proj_data['author_description'])
    
    relative = (proj_data['project_url'] == '')
            
    # Parse the files in your project
    project = ford.fortran_project.Project(proj_data['project'],
                proj_data['project_dir'], proj_data['extensions'], 
                proj_data['display'], proj_data['exclude'], 
                proj_data['docmark'], proj_data['predocmark'])
    if len(project.files) < 1:
        raise Exception("Error: No source files with appropriate extension found in specified directory.")
    
    # Convert the documentation from Markdown to HTML. Make sure to properly
    # handle LateX and metadata.
    project.markdown(md)
    project.correlate()
    
    # Produce the documentation using Jinja2. Output it to the desired location
    # and copy any files that are needed (CSS, JS, images, fonts, source files,
    # etc.)
    print("Creating HTML documentation...")
    ford.output.print_html(project,proj_data,proj_docs,relative)
    print('')
    
    return 0

if __name__ == '__main__':
    main()<|MERGE_RESOLUTION|>--- conflicted
+++ resolved
@@ -22,7 +22,7 @@
 #  
 #  
 
-from __future__ import print_function
+
 
 import argparse
 import markdown
@@ -107,16 +107,12 @@
            proj_data[option] = defaults[option]
 
     if proj_data['project_dir'] in proj_data['output_dir']:
-<<<<<<< HEAD
-        raise Exception('Error: output directory a subdirectory of directory containing source-code.')
-=======
         print 'Error: output directory a subdirectory of directory containing source-code.'
         quit()
     
     if proj_data['docmark'] == proj_data['predocmark']:
         print 'Error: docmark and predocmark are the same.'
         quit()
->>>>>>> 1b14ea97
 
     if 'summary' in proj_data:
         if type(proj_data['summary']) == list:
@@ -136,7 +132,8 @@
                 proj_data['display'], proj_data['exclude'], 
                 proj_data['docmark'], proj_data['predocmark'])
     if len(project.files) < 1:
-        raise Exception("Error: No source files with appropriate extension found in specified directory.")
+        print "Error: No source files with appropriate extension found in specified directory."
+        quit()
     
     # Convert the documentation from Markdown to HTML. Make sure to properly
     # handle LateX and metadata.
@@ -146,9 +143,9 @@
     # Produce the documentation using Jinja2. Output it to the desired location
     # and copy any files that are needed (CSS, JS, images, fonts, source files,
     # etc.)
-    print("Creating HTML documentation...")
+    print "Creating HTML documentation..."
     ford.output.print_html(project,proj_data,proj_docs,relative)
-    print('')
+    print
     
     return 0
 
